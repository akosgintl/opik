import React from "react";
import { Span, Trace } from "@/types/traces";
import FeedbackScoresEditor from "../../FeedbackScoresEditor/FeedbackScoresEditor";
import FeedbackScoreTag from "@/components/shared/FeedbackScoreTag/FeedbackScoreTag";
import { EXPLAINER_ID, EXPLAINERS_MAP } from "@/constants/explainers";
import {
  DetailsActionSectionLayout,
  DetailsActionSectionValue,
} from "@/components/pages-shared/traces/DetailsActionSection";
import useTraceFeedbackScoreSetMutation from "@/api/traces/useTraceFeedbackScoreSetMutation";
import useTraceFeedbackScoreDeleteMutation from "@/api/traces/useTraceFeedbackScoreDeleteMutation";
import { UpdateFeedbackScoreData } from "./types";
import MultiValueFeedbackScoreTag from "@/components/shared/FeedbackScoreTag/MultiValueFeedbackScoreTag";
import { isMultiValueFeedbackScore } from "@/lib/feedback-scores";

type TraceAnnotateViewerProps = {
  data: Trace | Span;
  spanId?: string;
  traceId: string;
  activeSection: DetailsActionSectionValue | null;
  setActiveSection: (v: DetailsActionSectionValue | null) => void;
};

const TraceAnnotateViewer: React.FunctionComponent<
  TraceAnnotateViewerProps
> = ({ data, spanId, traceId, activeSection, setActiveSection }) => {
  const hasFeedbackScores = Boolean(data.feedback_scores?.length);

  const { mutate: setTraceFeedbackScore } = useTraceFeedbackScoreSetMutation();
  const { mutate: feedbackScoreDelete } = useTraceFeedbackScoreDeleteMutation();

  const onUpdateFeedbackScore = (data: UpdateFeedbackScoreData) => {
    setTraceFeedbackScore({
      ...data,
      traceId,
      spanId,
    });
  };

  const onDeleteFeedbackScore = (name: string, author?: string) => {
    feedbackScoreDelete({ name, traceId, spanId, author });
  };

  return (
    <DetailsActionSectionLayout
      title="Feedback scores"
      closeTooltipContent="Close annotate"
      setActiveSection={setActiveSection}
      activeSection={activeSection}
      explainer={EXPLAINERS_MAP[EXPLAINER_ID.what_are_feedback_scores]}
    >
<<<<<<< HEAD
      {hasFeedbackScores && (
        <div className="flex flex-wrap gap-2 px-6 pb-2 pt-4">
          {data.feedback_scores?.map((score) =>
            isMultiValueFeedbackScore(score) ? (
              <MultiValueFeedbackScoreTag
                key={score.name}
                label={score.name}
                value={score.value}
                valueByAuthor={score.value_by_author}
                category={score.category_name}
              />
            ) : (
=======
      <div className="size-full overflow-y-auto">
        {hasFeedbackScores && (
          <div className="flex flex-wrap gap-2 px-6 pb-2 pt-4">
            {data.feedback_scores?.map((score) => (
>>>>>>> c94580b5
              <FeedbackScoreTag
                key={score.name}
                label={score.name}
                value={score.value}
                reason={score.reason}
                lastUpdatedAt={score.last_updated_at}
                lastUpdatedBy={score.last_updated_by}
              />
<<<<<<< HEAD
            ),
          )}
        </div>
      )}
      <FeedbackScoresEditor
        key={traceId ?? spanId}
        feedbackScores={data.feedback_scores || []}
        onUpdateFeedbackScore={onUpdateFeedbackScore}
        onDeleteFeedbackScore={onDeleteFeedbackScore}
        className="mt-4"
        header={<FeedbackScoresEditor.Header />}
        footer={<FeedbackScoresEditor.Footer entityCopy="traces" />}
      />
=======
            ))}
          </div>
        )}
        <FeedbackScoresEditor
          key={`${spanId}-${traceId}`}
          feedbackScores={data.feedback_scores || []}
          onUpdateFeedbackScore={onUpdateFeedbackScore}
          onDeleteFeedbackScore={onDeleteFeedbackScore}
          className="mt-4"
          entityCopy="traces"
        />
      </div>
>>>>>>> c94580b5
    </DetailsActionSectionLayout>
  );
};

export default TraceAnnotateViewer;<|MERGE_RESOLUTION|>--- conflicted
+++ resolved
@@ -49,61 +49,41 @@
       activeSection={activeSection}
       explainer={EXPLAINERS_MAP[EXPLAINER_ID.what_are_feedback_scores]}
     >
-<<<<<<< HEAD
-      {hasFeedbackScores && (
-        <div className="flex flex-wrap gap-2 px-6 pb-2 pt-4">
-          {data.feedback_scores?.map((score) =>
-            isMultiValueFeedbackScore(score) ? (
-              <MultiValueFeedbackScoreTag
-                key={score.name}
-                label={score.name}
-                value={score.value}
-                valueByAuthor={score.value_by_author}
-                category={score.category_name}
-              />
-            ) : (
-=======
       <div className="size-full overflow-y-auto">
         {hasFeedbackScores && (
           <div className="flex flex-wrap gap-2 px-6 pb-2 pt-4">
-            {data.feedback_scores?.map((score) => (
->>>>>>> c94580b5
-              <FeedbackScoreTag
-                key={score.name}
-                label={score.name}
-                value={score.value}
-                reason={score.reason}
-                lastUpdatedAt={score.last_updated_at}
-                lastUpdatedBy={score.last_updated_by}
-              />
-<<<<<<< HEAD
-            ),
-          )}
-        </div>
-      )}
-      <FeedbackScoresEditor
-        key={traceId ?? spanId}
-        feedbackScores={data.feedback_scores || []}
-        onUpdateFeedbackScore={onUpdateFeedbackScore}
-        onDeleteFeedbackScore={onDeleteFeedbackScore}
-        className="mt-4"
-        header={<FeedbackScoresEditor.Header />}
-        footer={<FeedbackScoresEditor.Footer entityCopy="traces" />}
-      />
-=======
-            ))}
+            {data.feedback_scores?.map((score) =>
+              isMultiValueFeedbackScore(score) ? (
+                <MultiValueFeedbackScoreTag
+                  key={score.name}
+                  label={score.name}
+                  value={score.value}
+                  valueByAuthor={score.value_by_author}
+                  category={score.category_name}
+                />
+              ) : (
+                <FeedbackScoreTag
+                  key={score.name}
+                  label={score.name}
+                  value={score.value}
+                  reason={score.reason}
+                  lastUpdatedAt={score.last_updated_at}
+                  lastUpdatedBy={score.last_updated_by}
+                />
+              ),
+            )}
           </div>
         )}
         <FeedbackScoresEditor
-          key={`${spanId}-${traceId}`}
+          key={`${traceId}-${spanId}`}
           feedbackScores={data.feedback_scores || []}
           onUpdateFeedbackScore={onUpdateFeedbackScore}
           onDeleteFeedbackScore={onDeleteFeedbackScore}
           className="mt-4"
-          entityCopy="traces"
+          header={<FeedbackScoresEditor.Header />}
+          footer={<FeedbackScoresEditor.Footer entityCopy="traces" />}
         />
       </div>
->>>>>>> c94580b5
     </DetailsActionSectionLayout>
   );
 };
