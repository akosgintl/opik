--- conflicted
+++ resolved
@@ -26,11 +26,6 @@
         Instant createdAt,
         Instant lastUpdatedAt,
         Set<String> tags,
-<<<<<<< HEAD
         Map<UUID, Boolean> sampling,
         Instant scoredAt) {
-=======
-        Map<UUID, Boolean> sampling) {
->>>>>>> 4a43a408
-
 }