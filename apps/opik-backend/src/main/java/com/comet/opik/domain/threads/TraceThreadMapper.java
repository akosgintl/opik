--- conflicted
+++ resolved
@@ -41,10 +41,8 @@
                                 .map(entry -> Map.entry(UUID.fromString(entry.getKey()), entry.getValue()))
                                 .collect(Collectors.toMap(Map.Entry::getKey, Map.Entry::getValue)))
                         .orElse(Map.of()))
-<<<<<<< HEAD
+
                 .scoredAt(row.get("scored_at", Instant.class))
-=======
->>>>>>> f84f1bc9
                 .build();
     }
 
