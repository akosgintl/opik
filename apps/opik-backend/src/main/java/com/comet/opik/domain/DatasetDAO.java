package com.comet.opik.domain;

import com.comet.opik.api.BiInformationResponse;
import com.comet.opik.api.Dataset;
import com.comet.opik.api.DatasetLastExperimentCreated;
import com.comet.opik.api.DatasetUpdate;
import com.comet.opik.infrastructure.db.UUIDArgumentFactory;
import org.jdbi.v3.sqlobject.config.RegisterArgumentFactory;
import org.jdbi.v3.sqlobject.config.RegisterConstructorMapper;
import org.jdbi.v3.sqlobject.customizer.AllowUnusedBindings;
import org.jdbi.v3.sqlobject.customizer.Bind;
import org.jdbi.v3.sqlobject.customizer.BindList;
import org.jdbi.v3.sqlobject.customizer.BindMethods;
import org.jdbi.v3.sqlobject.customizer.Define;
import org.jdbi.v3.sqlobject.statement.SqlBatch;
import org.jdbi.v3.sqlobject.statement.SqlQuery;
import org.jdbi.v3.sqlobject.statement.SqlUpdate;
import org.jdbi.v3.stringtemplate4.UseStringTemplateEngine;

import java.util.Collection;
import java.util.List;
import java.util.Optional;
import java.util.Set;
import java.util.UUID;

@RegisterArgumentFactory(UUIDArgumentFactory.class)
@RegisterConstructorMapper(Dataset.class)
@RegisterConstructorMapper(BiInformationResponse.BiInformation.class)
public interface DatasetDAO {

    @SqlUpdate("INSERT INTO datasets(id, name, description, workspace_id, created_by, last_updated_by) " +
            "VALUES (:dataset.id, :dataset.name, :dataset.description, :workspace_id, :dataset.createdBy, :dataset.lastUpdatedBy)")
    void save(@BindMethods("dataset") Dataset dataset, @Bind("workspace_id") String workspaceId);

    @SqlUpdate("""
            UPDATE datasets SET
                name = :dataset.name,
                description = :dataset.description,
                last_updated_by = :lastUpdatedBy
            WHERE id = :id AND workspace_id = :workspace_id
            """)
    int update(@Bind("workspace_id") String workspaceId,
            @Bind("id") UUID id,
            @BindMethods("dataset") DatasetUpdate dataset,
            @Bind("lastUpdatedBy") String lastUpdatedBy);

    @SqlQuery("SELECT * FROM datasets WHERE id = :id AND workspace_id = :workspace_id")
    Optional<Dataset> findById(@Bind("id") UUID id, @Bind("workspace_id") String workspaceId);

    @SqlQuery("SELECT * FROM datasets WHERE id IN (<ids>) AND workspace_id = :workspace_id")
    List<Dataset> findByIds(@BindList("ids") Set<UUID> ids, @Bind("workspace_id") String workspaceId);

    @SqlUpdate("DELETE FROM datasets WHERE id = :id AND workspace_id = :workspace_id")
    void delete(@Bind("id") UUID id, @Bind("workspace_id") String workspaceId);

    @SqlUpdate("DELETE FROM datasets WHERE workspace_id = :workspace_id AND name = :name")
    void delete(@Bind("workspace_id") String workspaceId, @Bind("name") String name);

    @SqlQuery("SELECT COUNT(*) FROM datasets " +
            " WHERE workspace_id = :workspace_id " +
            " <if(name)> AND name like concat('%', :name, '%') <endif> " +
            " <if(with_experiments_only)> AND last_created_experiment_at IS NOT NULL <endif> ")
    @UseStringTemplateEngine
    @AllowUnusedBindings
    long findCount(@Bind("workspace_id") String workspaceId, @Define("name") @Bind("name") String name,
            @Define("with_experiments_only") boolean withExperimentsOnly);

    @SqlQuery("SELECT COUNT(*) FROM datasets " +
            "WHERE workspace_id = :workspace_id " +
            "AND id IN (<ids>) " +
            "<if(name)> AND name like concat('%', :name, '%') <endif> ")
    @UseStringTemplateEngine
    @AllowUnusedBindings
    long findCountByIds(@Bind("workspace_id") String workspaceId, @BindList("ids") Set<UUID> ids,
            @Define("name") @Bind("name") String name);

    @SqlQuery("SELECT * FROM datasets " +
            "WHERE workspace_id = :workspace_id " +
            "AND id IN (<ids>) " +
            "<if(name)> AND name like concat('%', :name, '%') <endif> " +
            " ORDER BY id DESC " +
            " LIMIT :limit OFFSET :offset ")
    @UseStringTemplateEngine
    @AllowUnusedBindings
    List<Dataset> findByIds(@Bind("workspace_id") String workspaceId, @BindList("ids") Set<UUID> ids,
            @Define("name") @Bind("name") String name, @Bind("limit") int limit, @Bind("offset") int offset);

    @SqlQuery("SELECT COUNT(*) FROM datasets " +
            "WHERE workspace_id = :workspace_id " +
            "AND id IN (SELECT id FROM experiment_dataset_ids_<table_name>) " +
            "<if(name)> AND name like concat('%', :name, '%') <endif> ")
    @UseStringTemplateEngine
    @AllowUnusedBindings
    long findCountByTempTable(@Bind("workspace_id") String workspaceId, @Define("table_name") String tableName,
            @Define("name") @Bind("name") String name);

    @SqlQuery("SELECT * FROM datasets " +
            "WHERE workspace_id = :workspace_id " +
            "AND id IN (SELECT id FROM experiment_dataset_ids_<table_name>) " +
            "<if(name)> AND name like concat('%', :name, '%') <endif> " +
            " ORDER BY id DESC " +
            " LIMIT :limit OFFSET :offset ")
    @UseStringTemplateEngine
    @AllowUnusedBindings
    List<Dataset> findByTempTable(@Bind("workspace_id") String workspaceId, @Define("table_name") String tableName,
            @Define("name") @Bind("name") String name, @Bind("limit") int limit, @Bind("offset") int offset);

    @SqlQuery("SELECT * FROM datasets " +
            " WHERE workspace_id = :workspace_id " +
            " <if(name)> AND name like concat('%', :name, '%') <endif> " +
            " <if(with_experiments_only)> AND last_created_experiment_at IS NOT NULL <endif> " +
            " ORDER BY id DESC " +
            " LIMIT :limit OFFSET :offset ")
    @UseStringTemplateEngine
    @AllowUnusedBindings
    List<Dataset> find(@Bind("limit") int limit,
            @Bind("offset") int offset,
            @Bind("workspace_id") String workspaceId,
            @Define("name") @Bind("name") String name,
            @Define("with_experiments_only") boolean withExperimentsOnly);

    @SqlQuery("SELECT * FROM datasets WHERE workspace_id = :workspace_id AND name = :name")
    Optional<Dataset> findByName(@Bind("workspace_id") String workspaceId, @Bind("name") String name);

    @SqlBatch("UPDATE datasets SET last_created_experiment_at = :experimentCreatedAt WHERE id = :datasetId AND workspace_id = :workspace_id")
    int[] recordExperiments(@Bind("workspace_id") String workspaceId,
            @BindMethods Collection<DatasetLastExperimentCreated> datasets);

<<<<<<< HEAD
    @SqlUpdate("CREATE TEMPORARY TABLE experiment_dataset_ids_<table_name> (id CHAR(36) PRIMARY KEY)")
    void createTempTable(@Define("table_name") String tableName);

    @SqlBatch("INSERT INTO experiment_dataset_ids_<table_name> (id) VALUES (:id)")
    int[] insertTempTable(@Define("table_name") String tableName, @Bind("id") List<UUID> id);

    @SqlUpdate("DROP TEMPORARY TABLE IF EXISTS experiment_dataset_ids_<table_name>")
    void dropTempTable(@Define("table_name") String tableName);
=======
    @SqlQuery("SELECT workspace_id, created_by AS user, COUNT(DISTINCT id) AS count " +
            "FROM datasets " +
            "WHERE created_at BETWEEN DATE_SUB(CURDATE(), INTERVAL 1 DAY) AND CURDATE() " +
            "GROUP BY workspace_id,created_by")
    List<BiInformationResponse.BiInformation> getExperimentBIInformation();
>>>>>>> e86590df
}<|MERGE_RESOLUTION|>--- conflicted
+++ resolved
@@ -125,8 +125,13 @@
     @SqlBatch("UPDATE datasets SET last_created_experiment_at = :experimentCreatedAt WHERE id = :datasetId AND workspace_id = :workspace_id")
     int[] recordExperiments(@Bind("workspace_id") String workspaceId,
             @BindMethods Collection<DatasetLastExperimentCreated> datasets);
+               
+    @SqlQuery("SELECT workspace_id, created_by AS user, COUNT(DISTINCT id) AS count " +
+            "FROM datasets " +
+            "WHERE created_at BETWEEN DATE_SUB(CURDATE(), INTERVAL 1 DAY) AND CURDATE() " +
+            "GROUP BY workspace_id,created_by")
+    List<BiInformationResponse.BiInformation> getExperimentBIInformation();
 
-<<<<<<< HEAD
     @SqlUpdate("CREATE TEMPORARY TABLE experiment_dataset_ids_<table_name> (id CHAR(36) PRIMARY KEY)")
     void createTempTable(@Define("table_name") String tableName);
 
@@ -135,11 +140,5 @@
 
     @SqlUpdate("DROP TEMPORARY TABLE IF EXISTS experiment_dataset_ids_<table_name>")
     void dropTempTable(@Define("table_name") String tableName);
-=======
-    @SqlQuery("SELECT workspace_id, created_by AS user, COUNT(DISTINCT id) AS count " +
-            "FROM datasets " +
-            "WHERE created_at BETWEEN DATE_SUB(CURDATE(), INTERVAL 1 DAY) AND CURDATE() " +
-            "GROUP BY workspace_id,created_by")
-    List<BiInformationResponse.BiInformation> getExperimentBIInformation();
->>>>>>> e86590df
+
 }