package com.comet.opik.domain.threads;

import com.comet.opik.api.TraceThread;
import com.comet.opik.api.TraceThreadSampling;
import com.comet.opik.api.TraceThreadStatus;
import com.comet.opik.api.TraceThreadUpdate;
import com.comet.opik.api.events.ProjectWithPendingClosureTraceThreads;
import com.comet.opik.api.events.ThreadsReopened;
import com.comet.opik.api.events.TraceThreadsCreated;
import com.comet.opik.api.resources.v1.events.TraceThreadBufferConfig;
import com.comet.opik.domain.TraceService;
import com.comet.opik.infrastructure.auth.RequestContext;
import com.comet.opik.infrastructure.lock.LockService;
import com.google.common.eventbus.EventBus;
import com.google.inject.ImplementedBy;
import com.google.inject.Singleton;
import jakarta.inject.Inject;
import jakarta.ws.rs.NotFoundException;
import lombok.NonNull;
import lombok.RequiredArgsConstructor;
import lombok.extern.slf4j.Slf4j;
import reactor.core.publisher.Flux;
import reactor.core.publisher.Mono;
import reactor.util.context.ContextView;

import java.time.Duration;
import java.time.Instant;
import java.util.List;
import java.util.Map;
import java.util.Set;
import java.util.UUID;
import java.util.stream.Collectors;

import static com.comet.opik.utils.ErrorUtils.failWithNotFound;

@ImplementedBy(TraceThreadServiceImpl.class)
public interface TraceThreadService {

    String THREADS_LOCK = "trace-threads-process";

    Mono<Void> processTraceThreads(Map<String, Instant> threadIdAndLastUpdateAts, UUID projectId);

    Mono<List<TraceThreadModel>> getThreadsByProject(int page, int size, TraceThreadCriteria criteria);

    Flux<ProjectWithPendingClosureTraceThreads> getProjectsWithPendingClosureThreads(Instant now,
            Duration timeoutToMarkThreadAsInactive,
            int limit);

    Mono<Void> processProjectWithTraceThreadsPendingClosure(UUID projectId, Instant now,
            Duration timeoutToMarkThreadAsInactive);

    Mono<Boolean> addToPendingQueue(UUID projectId);

    Mono<Void> openThread(UUID projectId, String threadId);

    Mono<Void> closeThread(UUID projectId, String threadId);

    Mono<UUID> getOrCreateThreadId(UUID projectId, String threadId);

    Mono<UUID> getThreadModelId(UUID projectId, String threadId);

<<<<<<< HEAD
    Mono<Void> updateThreadSampledValue(UUID projectId, List<TraceThreadSampling> threadSamplingPerRule);
=======
    Mono<Void> update(UUID threadModelId, TraceThreadUpdate threadUpdate);
>>>>>>> ce2dc954
}

@Slf4j
@Singleton
@RequiredArgsConstructor(onConstructor_ = @Inject)
class TraceThreadServiceImpl implements TraceThreadService {

    private static final Duration LOCK_DURATION = Duration.ofSeconds(5);

    private final @NonNull TraceThreadDAO traceThreadDAO;
    private final @NonNull TraceThreadIdService traceThreadIdService;
    private final @NonNull TraceService traceService;
    private final @NonNull LockService lockService;
    private final @NonNull EventBus eventBus;

    public Mono<Void> processTraceThreads(@NonNull Map<String, Instant> threadIdAndLastUpdateAts,
            @NonNull UUID projectId) {
        return lockService.executeWithLockCustomExpire(
                new LockService.Lock(projectId, TraceThreadService.THREADS_LOCK),
                Mono.defer(() -> processThreadAsync(threadIdAndLastUpdateAts, projectId)
                        .collectList()
                        .flatMap(traceThreads -> this.saveTraceThreads(projectId, traceThreads))
                        .then()),
                LOCK_DURATION);
    }

    private Flux<TraceThreadModel> processThreadAsync(Map<String, Instant> threadIdAndLastUpdateAts, UUID projectId) {
        return Flux.deferContextual(context -> Flux.fromIterable(threadIdAndLastUpdateAts.entrySet())
                .flatMap(threadIdAndLastUpdateAt -> {
                    String workspaceId = context.get(RequestContext.WORKSPACE_ID);
                    String userName = context.get(RequestContext.USER_NAME);
                    String threadId = threadIdAndLastUpdateAt.getKey();
                    Instant lastUpdatedAt = threadIdAndLastUpdateAt.getValue();

                    return traceThreadIdService.getOrCreateTraceThreadId(workspaceId, projectId, threadId)
                            .map(traceThreadId -> mapToModel(traceThreadId, userName, lastUpdatedAt));
                }));
    }

    @Override
    public Mono<UUID> getOrCreateThreadId(@NonNull UUID projectId, @NonNull String threadId) {
        return Mono.deferContextual(context -> traceThreadIdService
                .getOrCreateTraceThreadId(context.get(RequestContext.WORKSPACE_ID), projectId, threadId)
                .map(TraceThreadIdModel::id));
    }

    @Override
    public Mono<UUID> getThreadModelId(@NonNull UUID projectId, @NonNull String threadId) {
        return Mono.deferContextual(context -> traceThreadIdService
                .getThreadModelId(context.get(RequestContext.WORKSPACE_ID), projectId, threadId));
    }

    @Override
<<<<<<< HEAD
    public Mono<Void> updateThreadSampledValue(@NonNull UUID projectId,
            @NonNull List<TraceThreadSampling> threadSamplingPerRules) {
        if (threadSamplingPerRules.isEmpty()) {
            log.info("No thread sampling data provided for projectId: '{}'. Skipping update.", projectId);
            return Mono.empty();
        }

        return lockService.executeWithLockCustomExpire(
                new LockService.Lock(projectId, TraceThreadService.THREADS_LOCK),
                Mono.defer(() -> updateThreadSampledValueAsync(projectId, threadSamplingPerRules)),
                LOCK_DURATION);
    }

    private Mono<Void> updateThreadSampledValueAsync(UUID projectId, List<TraceThreadSampling> threadSamplingPerRules) {
        return traceThreadDAO.updateThreadSampledValues(projectId, threadSamplingPerRules)
                .doOnSuccess(count -> log.info("Updated '{}' trace threads sampled values for projectId: '{}'", count,
                        projectId))
                .then();
=======
    public Mono<Void> update(@NonNull UUID threadModelId, @NonNull TraceThreadUpdate threadUpdate) {
        return traceThreadIdService.getTraceThreadIdByThreadModelId(threadModelId)
                .switchIfEmpty(Mono.error(failWithNotFound("Thread", threadModelId)))
                .flatMap(traceThreadIdModel -> traceThreadDAO.updateThread(threadModelId,
                        traceThreadIdModel.projectId(), threadUpdate));
>>>>>>> ce2dc954
    }

    private TraceThreadModel mapToModel(TraceThreadIdModel traceThread, String userName, Instant lastUpdatedAt) {
        return TraceThreadMapper.INSTANCE.mapFromThreadIdModel(traceThread, userName, TraceThreadStatus.ACTIVE,
                lastUpdatedAt);
    }

    private Mono<Void> saveTraceThreads(UUID projectId, List<TraceThreadModel> traceThreads) {

        if (traceThreads.isEmpty()) {
            return Mono.empty();
        }

        List<UUID> ids = traceThreads.stream().map(TraceThreadModel::id).toList();

        var criteria = TraceThreadCriteria.builder()
                .projectId(projectId)
                .status(TraceThreadStatus.INACTIVE)
                .ids(ids)
                .build();

        return Mono.deferContextual(context -> getReopenedThreads(traceThreads, criteria)
                .flatMap(reopenedThreads -> traceThreadDAO.save(traceThreads)
                        .doOnSuccess(
                                count -> {

                                    List<UUID> createdThreadIds = traceThreads
                                            .stream()
                                            .map(TraceThreadModel::id)
                                            .filter(id -> !reopenedThreads.contains(id))
                                            .toList();

                                    if (!createdThreadIds.isEmpty()) {
                                        eventBus.post(new TraceThreadsCreated(createdThreadIds, projectId,
                                                context.get(RequestContext.WORKSPACE_ID),
                                                context.get(RequestContext.USER_NAME)));
                                    }

                                    log.info("Saved '{}' trace threads for projectId: '{}'", count, projectId);
                                })
                        .flatMap(count -> Mono.fromCallable(() -> {
                            if (reopenedThreads.isEmpty()) {
                                return Mono.empty();
                            }
                            log.info("Reopened '{}' trace threads for projectId: '{}'", reopenedThreads.size(),
                                    projectId);

                            eventBus.post(new ThreadsReopened(
                                    reopenedThreads,
                                    projectId,
                                    context.get(RequestContext.WORKSPACE_ID),
                                    context.get(RequestContext.USER_NAME)));

                            return null;
                        })))
                .then());
    }

    private Mono<Set<UUID>> getReopenedThreads(List<TraceThreadModel> traceThreads,
            TraceThreadCriteria criteria) {
        return traceThreadDAO.findThreadsByProject(1, traceThreads.size(), criteria)
                .map(existingThreads -> existingThreads
                        .stream()
                        .map(TraceThreadModel::id)
                        .collect(Collectors.toSet()));
    }

    @Override
    public Mono<List<TraceThreadModel>> getThreadsByProject(int page, int size, @NonNull TraceThreadCriteria criteria) {
        return traceThreadDAO.findThreadsByProject(page, size, criteria)
                .switchIfEmpty(Mono.just(List.of()));
    }

    @Override
    public Flux<ProjectWithPendingClosureTraceThreads> getProjectsWithPendingClosureThreads(
            @NonNull Instant now, @NonNull Duration timeoutToMarkThreadAsInactive, int limit) {
        return traceThreadDAO.findProjectsWithPendingClosureThreads(now, timeoutToMarkThreadAsInactive, limit);
    }

    @Override
    public Mono<Void> processProjectWithTraceThreadsPendingClosure(@NonNull UUID projectId,
            @NonNull Instant now, @NonNull Duration timeoutToMarkThreadAsInactive) {
        return lockService.executeWithLockCustomExpire(
                new LockService.Lock(projectId, TraceThreadService.THREADS_LOCK),
                Mono.deferContextual(
                        contextView -> closeThreadWith(projectId, now, timeoutToMarkThreadAsInactive, contextView)),
                LOCK_DURATION).then();
    }

    private Mono<Long> closeThreadWith(UUID projectId, Instant now, Duration timeoutToMarkThreadAsInactive,
            ContextView ctx) {
        String workspaceId = ctx.get(RequestContext.WORKSPACE_ID);
        return traceThreadDAO.closeThreadWith(projectId, now, timeoutToMarkThreadAsInactive)
                .flatMap(count -> {
                    var lock = new LockService.Lock(TraceThreadBufferConfig.BUFFER_SET_NAME, projectId.toString());
                    return lockService.unlockUsingToken(lock).thenReturn(count);
                })
                .doOnSuccess(count -> log.info("Closed '{}' trace threads for projectId: '{}' on workspaceId '{}'",
                        count, projectId, workspaceId))
                .doOnError(ex -> log.error(
                        "Error when processing closure of pending trace threads  for project: '%s' workspaceId '{}'"
                                .formatted(projectId, workspaceId),
                        ex));
    }

    @Override
    public Mono<Boolean> addToPendingQueue(@NonNull UUID projectId) {
        var lock = new LockService.Lock(TraceThreadBufferConfig.BUFFER_SET_NAME, projectId.toString());
        return lockService.lockUsingToken(lock, LOCK_DURATION);
    }

    @Override
    public Mono<Void> openThread(@NonNull UUID projectId, @NonNull String threadId) {
        return lockService.executeWithLockCustomExpire(
                new LockService.Lock(projectId, TraceThreadService.THREADS_LOCK),
                Mono.defer(() -> traceThreadDAO.openThread(projectId, threadId)).then(),
                LOCK_DURATION);
    }

    @Override
    public Mono<Void> closeThread(@NonNull UUID projectId, @NonNull String threadId) {
        return verifyAndCreateThreadIfNeed(projectId, threadId)
                // Once we have all, we can close the thread
                .then(Mono.defer(() -> lockService.executeWithLockCustomExpire(
                        new LockService.Lock(projectId, TraceThreadService.THREADS_LOCK),
                        Mono.defer(() -> traceThreadDAO.closeThread(projectId, threadId))
                                .doOnSuccess(
                                        count -> log.info("Closed count '{}' for threadId '{}' and  projectId: '{}'",
                                                count, threadId, projectId))
                                .then(),
                        LOCK_DURATION)));
    }

    private Mono<UUID> verifyAndCreateThreadIfNeed(UUID projectId, String threadId) {
        return traceService.getThreadById(projectId, threadId)
                .switchIfEmpty(Mono.error(new NotFoundException("Thread '%s' not found:".formatted(threadId))))
                // If the trace thread exists on the trace table, let's check if it has a trace thread model id
                .flatMap(traceThread -> getOrCreateThreadId(projectId, threadId)
                        .map(threadModelId -> traceThread.toBuilder().threadModelId(threadModelId).build()))
                // If it has a trace thread model id, check if the trace thread entity exists in the database
                .flatMap(traceThread -> traceThreadDAO.findByThreadModelId(traceThread.threadModelId(), projectId)
                        .map(TraceThreadModel::id)
                        //If it does not exist, create a new one
                        .switchIfEmpty(Mono.deferContextual(ctx -> {
                            String userName = ctx.get(RequestContext.USER_NAME);
                            return createTraceThread(projectId, threadId, traceThread, userName);
                        })));
    }

    private Mono<UUID> createTraceThread(UUID projectId, String threadId, TraceThread traceThread, String userName) {
        log.warn("Creating a new thread with id '{}' for threadId '{}' and projectId: '{}'",
                traceThread.threadModelId(), threadId, projectId);

        return traceThreadDAO
                .save(List.of(TraceThreadModel.builder()
                        .projectId(projectId)
                        .threadId(threadId)
                        .id(traceThread.threadModelId())
                        .status(TraceThreadStatus.ACTIVE)
                        .createdBy(traceThread.createdBy())
                        .lastUpdatedBy(userName)
                        .createdAt(traceThread.createdAt())
                        .lastUpdatedAt(Instant.now())
                        .build()))
                .thenReturn(traceThread.threadModelId())
                .doOnSuccess(
                        id -> {
                            eventBus.post(new TraceThreadsCreated(List.of(id), projectId, traceThread.workspaceId(),
                                    userName));
                            log.info("Created new trace thread with id '{}' for threadId '{}' and projectId: '{}'",
                                    id, threadId, projectId);
                        });
    }
}<|MERGE_RESOLUTION|>--- conflicted
+++ resolved
@@ -59,11 +59,9 @@
 
     Mono<UUID> getThreadModelId(UUID projectId, String threadId);
 
-<<<<<<< HEAD
     Mono<Void> updateThreadSampledValue(UUID projectId, List<TraceThreadSampling> threadSamplingPerRule);
-=======
+
     Mono<Void> update(UUID threadModelId, TraceThreadUpdate threadUpdate);
->>>>>>> ce2dc954
 }
 
 @Slf4j
@@ -117,7 +115,6 @@
     }
 
     @Override
-<<<<<<< HEAD
     public Mono<Void> updateThreadSampledValue(@NonNull UUID projectId,
             @NonNull List<TraceThreadSampling> threadSamplingPerRules) {
         if (threadSamplingPerRules.isEmpty()) {
@@ -136,13 +133,13 @@
                 .doOnSuccess(count -> log.info("Updated '{}' trace threads sampled values for projectId: '{}'", count,
                         projectId))
                 .then();
-=======
+    }
+  
     public Mono<Void> update(@NonNull UUID threadModelId, @NonNull TraceThreadUpdate threadUpdate) {
         return traceThreadIdService.getTraceThreadIdByThreadModelId(threadModelId)
                 .switchIfEmpty(Mono.error(failWithNotFound("Thread", threadModelId)))
                 .flatMap(traceThreadIdModel -> traceThreadDAO.updateThread(threadModelId,
                         traceThreadIdModel.projectId(), threadUpdate));
->>>>>>> ce2dc954
     }
 
     private TraceThreadModel mapToModel(TraceThreadIdModel traceThread, String userName, Instant lastUpdatedAt) {
