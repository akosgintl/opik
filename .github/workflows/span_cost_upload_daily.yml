name: Update Span Cost Daily

on:
  schedule:
    - cron: '0 0 * * 1-5' # Runs at midnight UTC, Monday to Friday
  workflow_dispatch: # Allows manual trigger

jobs:
  update-span-cost:
    runs-on: ubuntu-latest
    timeout-minutes: 5

    steps:
      - name: Checkout Repository
        uses: actions/checkout@v4

      - name: Set up Python
        uses: actions/setup-python@v4
        with:
          python-version: '3.9'

      - name: Set branch name and update the file
        run: |
          echo "BRANCH_NAME=github-actions/NA-automatically-update-model-prices-file-$(date +%Y-%m-%d-%H-%M-%S)" >> $GITHUB_ENV
          curl -o apps/opik-backend/src/main/resources/model_prices_and_context_window.json https://raw.githubusercontent.com/BerriAI/litellm/refs/heads/main/model_prices_and_context_window.json
          cp apps/opik-backend/src/main/resources/model_prices_and_context_window.json apps/opik-frontend/src/data/model_prices_and_context_window.json

      - name: Create branch
        uses: JosiahSiegel/remote-branch-action@v1.2.0
        with:
          branch: ${{ env.BRANCH_NAME }}

      - name: Commit files
        run: |
          set -ex
          git config --local user.email "github-actions@comet.com"
          git config --local user.name "Github Actions (${{ github.actor }})"
          git add apps/opik-backend/src/main/resources/model_prices_and_context_window.json
<<<<<<< HEAD
          git add apps/opik-frontend/src/data/model_prices_and_context_window.json
          git add apps/opik-documentation/documentation/fern/docs/tracing/supported_models.mdx
          git commit --allow-empty -m "[NA] [BE] [DOCS] Update model prices file and supported models documentation"
=======
          git commit --allow-empty -m "[NA] [BE] Update model prices file"
>>>>>>> c3a5d053

      - name: Create Pull Request
        uses: peter-evans/create-pull-request@v6
        with:
          token: ${{ secrets.GITHUB_TOKEN }}
          branch: ${{ env.BRANCH_NAME }}
          title: "[NA] [BE] Update model prices file"
          body: |
            ## Details
            Automated update of `model_prices_and_context_window.json` file and regeneration of supported models documentation.
            
            **Files updated:**
            - `apps/opik-backend/src/main/resources/model_prices_and_context_window.json` - Latest model pricing data from LiteLLM
<<<<<<< HEAD
            - `apps/opik-frontend/src/data/model_prices_and_context_window.json` - Frontend copy kept in sync with backend
            - `apps/opik-documentation/documentation/fern/docs/tracing/supported_models.mdx` - Auto-generated documentation page
          
=======
            
>>>>>>> c3a5d053
            ## Change checklist
            - [X] User facing change
            - [X] Documentation update
          
            ## Issues
            N/A
          
            ## Testing
            - Passed CI
          
            ## Documentation
            - https://github.com/BerriAI/litellm/blob/main/model_prices_and_context_window.json
          base: main<|MERGE_RESOLUTION|>--- conflicted
+++ resolved
@@ -36,13 +36,8 @@
           git config --local user.email "github-actions@comet.com"
           git config --local user.name "Github Actions (${{ github.actor }})"
           git add apps/opik-backend/src/main/resources/model_prices_and_context_window.json
-<<<<<<< HEAD
           git add apps/opik-frontend/src/data/model_prices_and_context_window.json
-          git add apps/opik-documentation/documentation/fern/docs/tracing/supported_models.mdx
-          git commit --allow-empty -m "[NA] [BE] [DOCS] Update model prices file and supported models documentation"
-=======
           git commit --allow-empty -m "[NA] [BE] Update model prices file"
->>>>>>> c3a5d053
 
       - name: Create Pull Request
         uses: peter-evans/create-pull-request@v6
@@ -56,13 +51,8 @@
             
             **Files updated:**
             - `apps/opik-backend/src/main/resources/model_prices_and_context_window.json` - Latest model pricing data from LiteLLM
-<<<<<<< HEAD
             - `apps/opik-frontend/src/data/model_prices_and_context_window.json` - Frontend copy kept in sync with backend
-            - `apps/opik-documentation/documentation/fern/docs/tracing/supported_models.mdx` - Auto-generated documentation page
-          
-=======
             
->>>>>>> c3a5d053
             ## Change checklist
             - [X] User facing change
             - [X] Documentation update
