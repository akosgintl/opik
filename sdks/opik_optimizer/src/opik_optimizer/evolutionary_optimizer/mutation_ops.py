<<<<<<< HEAD
from typing import Any, TYPE_CHECKING, Union, List, Dict
=======
from typing import Any, TYPE_CHECKING
>>>>>>> 47fec8dd
from collections.abc import Callable

import json
import logging
import random

from . import prompts as evo_prompts
from .mcp import EvolutionaryMCPContext, tool_description_mutation
from ..optimization_config import chat_prompt
from .. import utils
from . import reporting


logger = logging.getLogger(__name__)


# Type alias for multimodal content
MessageContent = Union[str, List[Dict[str, Any]]]


def extract_text_from_content(content: MessageContent) -> str:
    """
    Extract text from message content, handling both string and structured formats.

    For structured content (multimodal), extracts only text parts and ignores images.

    Args:
        content: Message content (string or structured list)

    Returns:
        Extracted text as a string
    """
    if isinstance(content, str):
        return content

    if isinstance(content, list):
        # Extract text from structured content
        text_parts = []
        for part in content:
            if isinstance(part, dict) and part.get("type") == "text":
                text_parts.append(part.get("text", ""))

        return " ".join(text_parts)

    return str(content)


def rebuild_content_with_mutated_text(
    original_content: MessageContent,
    mutated_text: str,
) -> MessageContent:
    """
    Rebuild message content with mutated text while preserving images.

    If original content is structured (multimodal), replaces text parts with
    mutated text while keeping image parts intact.

    Args:
        original_content: Original message content
        mutated_text: The mutated text to use

    Returns:
        Rebuilt content with mutated text
    """
    if isinstance(original_content, str):
        # Simple case: return mutated text
        return mutated_text

    if isinstance(original_content, list):
        # Structured content: rebuild with mutated text + preserved images
        result_parts = []

        # First, add mutated text
        result_parts.append({
            "type": "text",
            "text": mutated_text,
        })

        # Then, preserve all image parts from original
        for part in original_content:
            if isinstance(part, dict) and part.get("type") == "image_url":
                result_parts.append(part)

        return result_parts

    # Fallback: return as string
    return mutated_text


class MutationOps:
    if TYPE_CHECKING:
        _calculate_population_diversity: Any
        DEFAULT_DIVERSITY_THRESHOLD: float
        verbose: int
        output_style_guidance: str
        _get_task_description_for_llm: Any
        _call_model: Any
        _mcp_context: EvolutionaryMCPContext | None
        _update_individual_with_prompt: Callable[[Any, chat_prompt.ChatPrompt], Any]

    def _deap_mutation(
        self, individual: Any, initial_prompt: chat_prompt.ChatPrompt
    ) -> Any:
        """Enhanced mutation operation with multiple strategies."""
        prompt = chat_prompt.ChatPrompt(messages=individual)

        mcp_context = getattr(self, "_mcp_context", None)
        if mcp_context is not None:
            mutated_prompt = tool_description_mutation(self, prompt, mcp_context)
            if mutated_prompt is not None:
                reporting.display_success(
                    "      Mutation successful, tool description updated (MCP mutation).",
                    verbose=self.verbose,
                )
                return self._update_individual_with_prompt(individual, mutated_prompt)

        # Choose mutation strategy based on current diversity
        diversity = self._calculate_population_diversity()

        # Determine thresholds based on diversity
        if diversity < self.DEFAULT_DIVERSITY_THRESHOLD:
            # Low diversity - use more aggressive mutations (higher chance for semantic)
            semantic_threshold = 0.5
            structural_threshold = 0.8  # semantic_threshold + 0.3
        else:
            # Good diversity - use more conservative mutations (higher chance for word_level)
            semantic_threshold = 0.4
            structural_threshold = 0.7  # semantic_threshold + 0.3

        mutation_choice = random.random()

        if mutation_choice > structural_threshold:
            mutated_prompt = self._word_level_mutation_prompt(prompt)
            reporting.display_success(
                "      Mutation successful, prompt has been edited by randomizing words (word-level mutation).",
                verbose=self.verbose,
            )
            return self._update_individual_with_prompt(individual, mutated_prompt)
        elif mutation_choice > semantic_threshold:
            mutated_prompt = self._structural_mutation(prompt)
            reporting.display_success(
                "      Mutation successful, prompt has been edited by reordering, combining, or splitting sentences (structural mutation).",
                verbose=self.verbose,
            )
            return self._update_individual_with_prompt(individual, mutated_prompt)
        else:
            mutated_prompt = self._semantic_mutation(prompt, initial_prompt)
            reporting.display_success(
                "      Mutation successful, prompt has been edited using an LLM (semantic mutation).",
                verbose=self.verbose,
            )
            return self._update_individual_with_prompt(individual, mutated_prompt)

    def _semantic_mutation(
        self, prompt: chat_prompt.ChatPrompt, initial_prompt: chat_prompt.ChatPrompt
    ) -> chat_prompt.ChatPrompt:
        """Enhanced semantic mutation with multiple strategies."""
        current_output_style_guidance = self.output_style_guidance
        # Detect if we're working with multimodal prompts
        is_multimodal = evo_prompts._is_multimodal_prompt(prompt.get_messages())
        if random.random() < 0.1:
            return self._radical_innovation_mutation(prompt, initial_prompt)

        try:
            strategy = random.choice(
                [
                    "rephrase",
                    "simplify",
                    "elaborate",
                    "restructure",
                    "focus",
                    "increase_complexity_and_detail",
                ]
            )

            strategy_prompts = evo_prompts.mutation_strategy_prompts(
                current_output_style_guidance
            )
            user_prompt_for_semantic_mutation = (
                evo_prompts.semantic_mutation_user_prompt(
                    prompt.get_messages(),
                    self._get_task_description_for_llm(initial_prompt),
                    current_output_style_guidance,
                    strategy_prompts[strategy],
                )
            )
            response = self._call_model(
                messages=[
                    {
                        "role": "system",
                        "content": evo_prompts.semantic_mutation_system_prompt(
                            current_output_style_guidance, is_multimodal=is_multimodal
                        ),
                    },
                    {"role": "user", "content": user_prompt_for_semantic_mutation},
                ],
                is_reasoning=True,
            )

            try:
                messages = utils.json_to_dict(response.strip())
            except Exception as parse_exc:
                raise RuntimeError(
                    f"Error parsing semantic mutation response as JSON. "
                    f"Response: {response!r}\nOriginal error: {parse_exc}"
                ) from parse_exc
            return chat_prompt.ChatPrompt(messages=messages)
        except Exception as e:
            reporting.display_error(
                f"      Error in semantic mutation, this is usually a parsing error: {e}",
                verbose=self.verbose,
            )
            return prompt

    def _structural_mutation(
        self, prompt: chat_prompt.ChatPrompt
    ) -> chat_prompt.ChatPrompt:
        """Perform structural mutation (reordering, combining, splitting)."""
        mutated_messages: list[dict[str, MessageContent]] = []

        for message in prompt.get_messages():
            content = message["content"]
            role = message["role"]

            # Extract text for mutation (handles both string and structured content)
            text_content = extract_text_from_content(content)

            sentences = [s.strip() for s in text_content.split(".") if s.strip()]
            if len(sentences) <= 1:
                mutated_messages.append(
                    {"role": role, "content": self._word_level_mutation(content)}
                )
                continue

            mutation_type = random.random()
            mutated_text = None

            if mutation_type < 0.3:
                random.shuffle(sentences)
                mutated_text = ". ".join(sentences) + "."
            elif mutation_type < 0.6:
                if len(sentences) >= 2:
                    idx = random.randint(0, len(sentences) - 2)
                    combined = sentences[idx] + " and " + sentences[idx + 1]
                    sentences[idx : idx + 2] = [combined]
                    mutated_text = ". ".join(sentences) + "."
            else:
                idx = random.randint(0, len(sentences) - 1)
                words = sentences[idx].split()
                if len(words) > 3:
                    split_point = random.randint(2, len(words) - 2)
                    sentences[idx : idx + 1] = [
                        " ".join(words[:split_point]),
                        " ".join(words[split_point:]),
                    ]
                    mutated_text = ". ".join(sentences) + "."

            # Rebuild content with mutated text, preserving any images
            if mutated_text:
                new_content = rebuild_content_with_mutated_text(content, mutated_text)
                mutated_messages.append({"role": role, "content": new_content})
            else:
                mutated_messages.append({"role": role, "content": content})

        return chat_prompt.ChatPrompt(messages=mutated_messages)

    def _word_level_mutation_prompt(
        self, prompt: chat_prompt.ChatPrompt
    ) -> chat_prompt.ChatPrompt:
        mutated_messages: list[dict[str, MessageContent]] = []
        for message in prompt.get_messages():
            mutated_messages.append(
                {
                    "role": message["role"],
                    "content": self._word_level_mutation(message["content"]),
                }
            )
        return chat_prompt.ChatPrompt(messages=mutated_messages)

    def _word_level_mutation(self, msg_content: MessageContent) -> MessageContent:
        """Perform word-level mutation on message content."""
        # Extract text for mutation
        text_content = extract_text_from_content(msg_content)

        words = text_content.split()
        if len(words) <= 1:
            return msg_content

        mutation_type = random.random()
        if mutation_type < 0.3:
            idx = random.randint(0, len(words) - 1)
            words[idx] = self._get_synonym(words[idx])
        elif mutation_type < 0.6:
            if len(words) > 2:
                i, j = random.sample(range(len(words)), 2)
                words[i], words[j] = words[j], words[i]
        else:
            idx = random.randint(0, len(words) - 1)
            words[idx] = self._modify_phrase(words[idx])

        # Rebuild content with mutated text, preserving any images
        mutated_text = " ".join(words)
        return rebuild_content_with_mutated_text(msg_content, mutated_text)

    def _get_synonym(self, word: str) -> str:
        """Get a synonym for a word using LLM."""
        try:
            response = self._call_model(
                messages=[
                    {"role": "system", "content": evo_prompts.synonyms_system_prompt()},
                    {
                        "role": "user",
                        "content": (
                            f"Give me a single synonym for the word '{word}'. Return only the synonym, nothing else."
                        ),
                    },
                ],
                is_reasoning=True,
            )
            return response.strip()
        except Exception as e:
            logger.warning(f"Error getting synonym for '{word}': {e}")
            return word

    def _modify_phrase(self, phrase: str) -> str:
        """Modify a phrase while preserving meaning using LLM."""
        try:
            response = self._call_model(
                messages=[
                    {"role": "system", "content": evo_prompts.rephrase_system_prompt()},
                    {
                        "role": "user",
                        "content": (
                            f"Modify this phrase while keeping the same meaning: '{phrase}'. Return only the modified phrase, nothing else."
                        ),
                    },
                ],
                is_reasoning=True,
            )
            return response.strip()
        except Exception as e:
            logger.warning(f"Error modifying phrase '{phrase}': {e}")
            return phrase

    def _radical_innovation_mutation(
        self, prompt: chat_prompt.ChatPrompt, initial_prompt: chat_prompt.ChatPrompt
    ) -> chat_prompt.ChatPrompt:
        """Attempts to generate a significantly improved and potentially very different prompt using an LLM."""
        logger.debug(
            f"Attempting radical innovation for prompt: {json.dumps(prompt.get_messages())[:70]}..."
        )
        task_desc_for_llm = self._get_task_description_for_llm(initial_prompt)
        current_output_style_guidance = self.output_style_guidance
        # Detect if we're working with multimodal prompts
        is_multimodal = evo_prompts._is_multimodal_prompt(prompt.get_messages())

        user_prompt_for_radical_innovation = evo_prompts.radical_innovation_user_prompt(
            task_desc_for_llm, current_output_style_guidance, prompt.get_messages()
        )
        try:
            new_prompt_str = self._call_model(
                messages=[
                    {
                        "role": "system",
                        "content": evo_prompts.radical_innovation_system_prompt(
                            current_output_style_guidance, is_multimodal=is_multimodal
                        ),
                    },
                    {"role": "user", "content": user_prompt_for_radical_innovation},
                ],
                is_reasoning=True,
            )
            logger.info(
                f"Radical innovation LLM result (truncated): {new_prompt_str[:200]}"
            )
            try:
                new_messages = utils.json_to_dict(new_prompt_str)
            except Exception as parse_exc:
                logger.warning(
                    f"Failed to parse LLM output in radical innovation mutation for prompt '{json.dumps(prompt.get_messages())[:50]}...'. Output: {new_prompt_str[:200]}. Error: {parse_exc}. Returning original."
                )
                return prompt
            return chat_prompt.ChatPrompt(messages=new_messages)
        except Exception as e:
            logger.warning(
                f"Radical innovation mutation failed for prompt '{json.dumps(prompt.get_messages())[:50]}...': {e}. Returning original."
            )
            return prompt<|MERGE_RESOLUTION|>--- conflicted
+++ resolved
@@ -1,8 +1,5 @@
-<<<<<<< HEAD
 from typing import Any, TYPE_CHECKING, Union, List, Dict
-=======
 from typing import Any, TYPE_CHECKING
->>>>>>> 47fec8dd
 from collections.abc import Callable
 
 import json
